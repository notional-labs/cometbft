--- conflicted
+++ resolved
@@ -1,20 +1,15 @@
 package kvstore
 
 import (
-<<<<<<< HEAD
 	"context"
 	"encoding/base64"
 	"fmt"
 	"strings"
 
-	"github.com/tendermint/tendermint/abci/types"
-	cryptoencoding "github.com/tendermint/tendermint/crypto/encoding"
-	tmrand "github.com/tendermint/tendermint/libs/rand"
-	"github.com/tendermint/tendermint/proto/tendermint/crypto"
-=======
 	"github.com/cometbft/cometbft/abci/types"
+	cryptoencoding "github.com/cometbft/cometbft/crypto/encoding"
 	cmtrand "github.com/cometbft/cometbft/libs/rand"
->>>>>>> c67d2f78
+	"github.com/cometbft/cometbft/proto/tendermint/crypto"
 )
 
 // RandVal creates one random validator, with a key derived
@@ -57,7 +52,7 @@
 	if size < 4 {
 		panic("random tx size must be greater than 3")
 	}
-	return NewTx(tmrand.Str(2), tmrand.Str(size-3))
+	return NewTx(cmtrand.Str(2), cmtrand.Str(size-3))
 }
 
 func NewRandomTxs(n int) [][]byte {
